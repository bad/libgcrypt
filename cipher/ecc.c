--- conflicted
+++ resolved
@@ -168,7 +168,6 @@
       int len = (pbits+7)/8;
 
       rndbuf = _gcry_random_bytes_secure (len, random_level);
-<<<<<<< HEAD
       if (ec->dialect == ECC_DIALECT_SAFECURVE)
         ec->d = mpi_set_opaque (NULL, rndbuf, len*8);
       else
@@ -177,18 +176,10 @@
           if ((pbits % 8))
             rndbuf[0] &= (1 << (pbits % 8)) - 1;
           rndbuf[0] |= (1 << ((pbits + 7) % 8));
-          rndbuf[(pbits-1)/8] &= (256 - ec->h);
+          rndbuf[len-1] &= (256 - ec->h);
           _gcry_mpi_set_buffer (ec->d, rndbuf, len, 0);
           xfree (rndbuf);
         }
-=======
-      if ((pbits % 8))
-        rndbuf[0] &= (1 << (pbits % 8)) - 1;
-      rndbuf[0] |= (1 << ((pbits + 7) % 8));
-      rndbuf[len-1] &= (256 - ec->h);
-      _gcry_mpi_set_buffer (ec->d, rndbuf, len, 0);
-      xfree (rndbuf);
->>>>>>> c5a7191c
     }
   else
     ec->d = _gcry_dsa_gen_k (ec->n, random_level);
@@ -335,7 +326,6 @@
       int len = (pbits+7)/8;
 
       rndbuf = _gcry_random_bytes (len, GCRY_WEAK_RANDOM);
-<<<<<<< HEAD
       if (ec->dialect == ECC_DIALECT_SAFECURVE)
         test = mpi_set_opaque (NULL, rndbuf, len*8);
       else
@@ -344,18 +334,10 @@
           if ((pbits % 8))
             rndbuf[0] &= (1 << (pbits % 8)) - 1;
           rndbuf[0] |= (1 << ((pbits + 7) % 8));
-          rndbuf[(pbits-1)/8] &= (256 - ec->h);
+          rndbuf[len-1] &= (256 - ec->h);
           _gcry_mpi_set_buffer (test, rndbuf, len, 0);
           xfree (rndbuf);
         }
-=======
-      if ((pbits % 8))
-        rndbuf[0] &= (1 << (pbits % 8)) - 1;
-      rndbuf[0] |= (1 << ((pbits + 7) % 8));
-      rndbuf[len-1] &= (256 - ec->h);
-      _gcry_mpi_set_buffer (test, rndbuf, len, 0);
-      xfree (rndbuf);
->>>>>>> c5a7191c
     }
   else
     {
