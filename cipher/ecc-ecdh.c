--- conflicted
+++ resolved
@@ -37,26 +37,12 @@
 static gpg_err_code_t
 prepare_ec (mpi_ec_t *r_ec, const char *name)
 {
-<<<<<<< HEAD
-  mpi_ec_t ec;
   int flags = 0;
 
-  memset (E, 0, sizeof *E);
-  if (_gcry_ecc_fill_in_curve (0, curve_name, E, NULL))
-    return NULL;
-
-  if (E->dialect != ECC_DIALECT_SAFECURVE)
+  if (!strcmp (name, "Curve25519"))
     flags = PUBKEY_FLAG_DJB_TWEAK;
 
-  ec = _gcry_mpi_ec_p_internal_new (E->model, E->dialect,
-                                    flags, E->p, E->a, E->b);
-  ec->h = mpi_copy (E->h);
-  return ec;
-=======
-  int flags = PUBKEY_FLAG_DJB_TWEAK;
-
   return _gcry_mpi_ec_internal_new (r_ec, &flags, "ecc_mul_point", NULL, name);
->>>>>>> 6a30a9a2
 }
 
 unsigned int
@@ -104,16 +90,11 @@
 
   nbytes = nbits / 8;
 
-<<<<<<< HEAD
-  ec = prepare_ec (curve, &E);
-  mpi_u = mpi_new (nbits);
-=======
   err = prepare_ec (&ec, curve);
   if (err)
     return err;
 
   mpi_k = mpi_new (nbits);
->>>>>>> 6a30a9a2
   Q = mpi_point_new (nbits);
   x = mpi_new (nbits);
 
@@ -124,18 +105,12 @@
       reverse_buffer (buffer, nbytes);
       _gcry_mpi_set_buffer (mpi_k, buffer, nbytes, 0);
 
-<<<<<<< HEAD
-      for (i = 0; i < mpi_get_nbits (E.h) - 1; i++)
+      for (i = 0; (ec->h & (1 << i)) == 0; i++)
         mpi_clear_bit (mpi_k, i);
-      mpi_set_highbit (mpi_k, mpi_get_nbits (E.p) - 1);
+      mpi_set_highbit (mpi_k, mpi_get_nbits (ec->p) - 1);
     }
   else
     mpi_k = _gcry_mpi_set_opaque_copy (NULL, buffer, nbytes*8);
-=======
-  for (i = 0; (ec->h & (1 << i)) == 0; i++)
-    mpi_clear_bit (mpi_k, i);
-  mpi_set_highbit (mpi_k, mpi_get_nbits (ec->p) - 1);
->>>>>>> 6a30a9a2
 
   if (point)
     {
