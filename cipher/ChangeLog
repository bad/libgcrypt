--- conflicted
+++ resolved
@@ -1,14 +1,7 @@
-<<<<<<< HEAD
-2011-05-23  Werner Koch  <wk@g10code.com>
-
-	* pubkey.c (pkcs1_decode_for_encryption): Fix a memory leak in
-	case of a failing gcry_mpi_print.
-=======
 2011-05-23  Daiki Ueno  <ueno@unixuser.org>
 
 	* pubkey.c (pkcs1_decode_for_encryption, oaep_decode): Fix memleak
-	when gcry_mpi_scan fails.
->>>>>>> b6535a9b
+	when gcry_mpi_print fails.
 
 2011-05-18  Daiki Ueno  <ueno@unixuser.org>
 
